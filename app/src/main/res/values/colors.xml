--- conflicted
+++ resolved
@@ -6,10 +6,7 @@
     <color name="digiview_blue">#4776e6</color>
     <color name="digiview_blue_variant">#5A6CE6</color>
     <color name="digiview_purple">#8e54e9</color>
-<<<<<<< HEAD
     <color name="icon_color">#000000</color>
     <color name="tutorial_background">#FFFFFF</color>
-=======
     <color name="digiview_purple_variant">#7C5CE8</color>
->>>>>>> 3fa3ae06
 </resources>