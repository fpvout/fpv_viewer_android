<resources>
    <string name="app_name" translatable="false">DigiView</string>
    <string name="digiview_feed">DigiView\nfeed</string>
    <string name="waiting_for_usb_device">Waiting for USB device…</string>
    <string name="usb_device_approved">USB device approved</string>
    <string name="usb_device_detached_waiting">USB device detached\n\nWaiting for USB device…</string>
    <string name="usb_device_found">USB device found.</string>
    <string name="waiting_for_video">Waiting for video…</string>
<<<<<<< HEAD
    <string name="tutorial_welcome_text">Welcome to DigiView! This app allows you to display the video feed of your DJI FPV Goggles V1 &amp; V2 on your phone.</string>
    <string name="tutorial_power_up_goggles">1.) Power up your goggles</string>
    <string name="tutorial_power_up_drone">2.) Power up your drone</string>
    <string name="tutorial_plug_in_usb">3.) Connect goggles and phone using an USB cable</string>
    <string name="tutorial_auto_temp_control">You might need to disable "automatic temp control" on your Air Unit/Vista. (in goggle menu: Settings > Device)</string>
    <string name="tutorial_usb_otg_enable">You may need to activate USB OTG in your Android settings.</string>
    <string name="tutorial_touch_gestures">4.) Using touch gestures</string>
    <string name="tutorial_touch_gestures_explained">- Tap on screen to toggle menu overlay.\n- Pinch in/out to toggle between original- and cropped-view.</string>
=======
    <string name="title_activity_data_collection">Data Collection Agreement</string>
    <string name="data_collection_deny_button">Deny</string>
    <string name="data_collection_agree_button">Agree</string>
    <string name="data_collection_header" >Report crash data to the DigiView team?</string>
    <string name="data_collection_text">This app will probably crash less than your drone.\n Even though, if a crash occurs we would like to know!\n\nWe use Sentry to track bugs and to make this app better.</string>
    <string name="title_activity_settings">Settings</string>

    <!-- Settings -->
    <string name="performance">Performance</string>
    <string name="privacy">Privacy</string>
    <string name="video_preset">Video Preset</string>
    <string name="video_preset_default">Default</string>
    <string name="video_preset_conservative">Conservative</string>
    <string name="video_preset_aggressive">Aggressive</string>
    <string name="video_preset_legacy">Legacy</string>
    <string name="enable_analytics">Enable Analytics</string>
    <string name="enable_analytics_summary">This app will probably crash less than your drone, but if it does crash, we would like to know so we can fix it!</string>
    <string name="privacy_policy">Privacy Policy</string>
    <string name="privacy_policy_summary">See what data we collect and how we use it</string>
    <string name="video_player">Video Player</string>
    <string name="full_screen">Full Screen</string>
    <string name="full_screen_summary">Can also be toggled by double-tapping or pinching on the video player.</string>
    <string name="show_watermark">Show DigiView watermark</string>
    <string name="links">Links</string>
    <string name="our_website">Our Website</string>
    <string name="discord_summary">Come chat with us and other DigiView users</string>
    <string name="digiview_web_app">DigiView Web App</string>
    <string name="digiview_web_app_summary">Works in Chrome and Chrome-based browsers, even on Android!</string>
    <string name="github_summary">All our code is open source</string>
    <string name="about">About</string>
    <string name="app_Version">App Version</string>
    <string name="copyright">Copyright</string>
    <string name="open_source_license">Open-Source License</string>
    <string name="open_source_license_summary">MIT License</string>

>>>>>>> 3fa3ae06
</resources><|MERGE_RESOLUTION|>--- conflicted
+++ resolved
@@ -6,7 +6,6 @@
     <string name="usb_device_detached_waiting">USB device detached\n\nWaiting for USB device…</string>
     <string name="usb_device_found">USB device found.</string>
     <string name="waiting_for_video">Waiting for video…</string>
-<<<<<<< HEAD
     <string name="tutorial_welcome_text">Welcome to DigiView! This app allows you to display the video feed of your DJI FPV Goggles V1 &amp; V2 on your phone.</string>
     <string name="tutorial_power_up_goggles">1.) Power up your goggles</string>
     <string name="tutorial_power_up_drone">2.) Power up your drone</string>
@@ -15,7 +14,6 @@
     <string name="tutorial_usb_otg_enable">You may need to activate USB OTG in your Android settings.</string>
     <string name="tutorial_touch_gestures">4.) Using touch gestures</string>
     <string name="tutorial_touch_gestures_explained">- Tap on screen to toggle menu overlay.\n- Pinch in/out to toggle between original- and cropped-view.</string>
-=======
     <string name="title_activity_data_collection">Data Collection Agreement</string>
     <string name="data_collection_deny_button">Deny</string>
     <string name="data_collection_agree_button">Agree</string>
@@ -50,6 +48,4 @@
     <string name="copyright">Copyright</string>
     <string name="open_source_license">Open-Source License</string>
     <string name="open_source_license_summary">MIT License</string>
-
->>>>>>> 3fa3ae06
 </resources>