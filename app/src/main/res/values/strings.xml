--- conflicted
+++ resolved
@@ -3,10 +3,6 @@
     <string name="digiview_feed">DigiView\nfeed</string>
     <string name="waiting_for_usb_device">Please Connect Goggles</string>
     <string name="usb_device_approved">USB device approved</string>
-<<<<<<< HEAD
-    <string name="usb_device_detached_waiting">USB device detached\n\nWaiting for USB device…</string>
-    <string name="usb_device_found">USB device found.</string>
-    <string name="waiting_for_video">Waiting for video…</string>
     <string name="tutorial_title">Tutorial</string>
     <string name="tutorial_preference_title">Have a second look at the tutorial.</string>
     <string name="tutorial_welcome_text">Welcome to DigiView! This app allows you to display the video feed of your DJI FPV Goggles V1 &amp; V2 on your phone.</string>
@@ -17,11 +13,9 @@
     <string name="tutorial_usb_otg_enable">You may need to activate USB OTG in your Android settings.</string>
     <string name="tutorial_touch_gestures">4.) Using touch gestures</string>
     <string name="tutorial_touch_gestures_explained">- Tap on screen to toggle menu overlay.\n- Pinch in/out to toggle between original- and cropped-view.</string>
-=======
     <string name="usb_device_detached_waiting">Goggles Disconnected</string>
     <string name="usb_device_found">Goggles Connected</string>
     <string name="waiting_for_video">Waiting For Video…</string>
->>>>>>> 17995261
     <string name="title_activity_data_collection">Data Collection Agreement</string>
     <string name="data_collection_deny_button">No Thanks</string>
     <string name="data_collection_agree_button">Sure!</string>
