--- conflicted
+++ resolved
@@ -1,14 +1,10 @@
 <resources>
-<<<<<<< HEAD
-    <string name="app_name">DigiView</string>
-    <string name="connectButtonText">Connect</string>
     <string name="tutorial_welcome_text">Welcome to DigiView! This app allows you to display the video feed of your DJI FPV Goggles V1 &amp; V2 on your phone.</string>
     <string name="tutorial_power_up_goggles">1.) Power up your goggles</string>
     <string name="tutorial_power_up_drone">2.) Power up your drone</string>
     <string name="tutorial_plug_in_usb">3.) Connect goggles and phone using an USB cable</string>
     <string name="tutorial_auto_temp_control">You might need to disable "automatic temp control" on your Air Unit/Vista. (in goggle menu: Settings > Device)</string>
     <string name="tutorial_usb_otg_enable">You may need to activate USB OTG in your Android settings.</string>
-=======
     <string name="app_name" translatable="false">DigiView</string>
     <string name="digiview_feed">DigiView\nfeed</string>
     <string name="waiting_for_usb_device">Waiting for USB device…</string>
@@ -16,5 +12,4 @@
     <string name="usb_device_detached_waiting">USB device detached\n\nWaiting for USB device…</string>
     <string name="usb_device_found">USB device found.</string>
     <string name="waiting_for_video">Waiting for video…</string>
->>>>>>> 7bf3b84c
 </resources>