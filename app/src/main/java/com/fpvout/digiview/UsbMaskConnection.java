--- conflicted
+++ resolved
@@ -31,26 +31,14 @@
     public UsbMaskConnection() {
     }
 
-<<<<<<< HEAD
-    public void setUsbDevice(UsbDeviceConnection c, UsbDevice d, DVR dvr) {
-        usbConnection = c;
-        device = d;
-        usbInterface = device.getInterface(3);
-=======
     public static UsbDevice searchDevice(UsbManager usbManager, Context c) {
         PendingIntent permissionIntent = PendingIntent.getBroadcast(c, 0, new Intent(ACTION_USB_PERMISSION), 0);
->>>>>>> 8aed1233
 
         HashMap<String, UsbDevice> deviceList = usbManager.getDeviceList();
         if (deviceList.size() <= 0) {
             return null;
         }
 
-<<<<<<< HEAD
-        mOutputStream = new AndroidUSBOutputStream(usbInterface.getEndpoint(0), usbConnection);
-        mInputStream = new AndroidUSBInputStream(usbInterface.getEndpoint(1), usbInterface.getEndpoint(0), usbConnection, dvr);
-        ready = true;
-=======
         for (UsbDevice device : deviceList.values()) {
             if (device.getVendorId() == VENDOR_ID && device.getProductId() == PRODUCT_ID) {
                 if (usbManager.hasPermission(device)) {
@@ -60,7 +48,6 @@
             }
         }
         return null;
->>>>>>> 8aed1233
     }
 
     public void start(){
