package com.fpvout.digiview;

import android.animation.Animator;
import android.animation.AnimatorListenerAdapter;
import android.animation.LayoutTransition;
import android.app.PendingIntent;
import android.content.Context;
import android.content.Intent;
import android.content.IntentFilter;
import android.hardware.usb.UsbDevice;
import android.hardware.usb.UsbManager;
import android.os.Bundle;
import android.util.Log;
import android.view.GestureDetector;
import android.view.MotionEvent;
import android.view.ScaleGestureDetector;
import android.view.SurfaceView;
import android.view.View;
import android.view.ViewGroup;
import android.view.WindowManager;

import androidx.appcompat.app.ActionBar;
import androidx.appcompat.app.AppCompatActivity;

import java.util.HashMap;

public class MainActivity extends AppCompatActivity implements UsbDeviceListener {
    private static final String ACTION_USB_PERMISSION = "com.fpvout.digiview.USB_PERMISSION";
    private static final String TAG = "DIGIVIEW";
    private static final int VENDOR_ID = 11427;
    private static final int PRODUCT_ID = 31;
    private int shortAnimationDuration;
    private boolean watermarkAnimationInProgress = false;
    private View watermarkView;
    private OverlayView overlayView;
    PendingIntent permissionIntent;
    UsbDeviceBroadcastReceiver usbDeviceBroadcastReceiver;
    UsbManager usbManager;
    UsbDevice usbDevice;
    UsbMaskConnection mUsbMaskConnection;
    VideoReaderExoplayer mVideoReader;
    boolean usbConnected = false;
    SurfaceView fpvView;
    private GestureDetector gestureDetector;
    private ScaleGestureDetector scaleGestureDetector;

    @Override
    protected void onCreate(Bundle savedInstanceState) {
        super.onCreate(savedInstanceState);
        Log.d(TAG, "APP - On Create");
        setContentView(R.layout.activity_main);

        // Hide top bar and status bar
        View decorView = getWindow().getDecorView();
        decorView.setSystemUiVisibility(View.SYSTEM_UI_FLAG_IMMERSIVE_STICKY
                | View.SYSTEM_UI_FLAG_LAYOUT_STABLE
                | View.SYSTEM_UI_FLAG_LAYOUT_HIDE_NAVIGATION
                | View.SYSTEM_UI_FLAG_LAYOUT_FULLSCREEN
                | View.SYSTEM_UI_FLAG_HIDE_NAVIGATION
                | View.SYSTEM_UI_FLAG_FULLSCREEN);
        ActionBar actionBar = getSupportActionBar();
        if (actionBar != null) {
            actionBar.hide();
        }

        // Prevent screen from sleeping
        getWindow().addFlags(WindowManager.LayoutParams.FLAG_KEEP_SCREEN_ON);

        usbManager = (UsbManager) getSystemService(Context.USB_SERVICE);
        permissionIntent = PendingIntent.getBroadcast(this, 0, new Intent(ACTION_USB_PERMISSION), 0);
        usbDeviceBroadcastReceiver = new UsbDeviceBroadcastReceiver(this);

        IntentFilter filter = new IntentFilter(ACTION_USB_PERMISSION);
        registerReceiver(usbDeviceBroadcastReceiver, filter);
        IntentFilter filterDetached = new IntentFilter(UsbManager.ACTION_USB_DEVICE_DETACHED);
        registerReceiver(usbDeviceBroadcastReceiver, filterDetached);

        shortAnimationDuration = getResources().getInteger(android.R.integer.config_shortAnimTime);
        watermarkView = findViewById(R.id.watermarkView);
        overlayView = findViewById(R.id.overlayView);
        fpvView = findViewById(R.id.fpvView);

<<<<<<< HEAD
        watermarkView.setVisibility(View.GONE);
=======
        // Enable resizing animations
        ((ViewGroup)findViewById(R.id.mainLayout)).getLayoutTransition().enableTransitionType(LayoutTransition.CHANGING);

        gestureDetector = new GestureDetector(this, new GestureDetector.SimpleOnGestureListener() {
            @Override
            public boolean onSingleTapConfirmed(MotionEvent e) {
                toggleWatermark();
                return super.onSingleTapConfirmed(e);
            }

            @Override
            public boolean onDoubleTap(MotionEvent e) {
                mVideoReader.toggleZoom();
                return super.onDoubleTap(e);
            }
        });

        scaleGestureDetector = new ScaleGestureDetector(this, new ScaleGestureDetector.SimpleOnScaleGestureListener() {
            @Override
            public void onScaleEnd(ScaleGestureDetector detector) {
                if (detector.getScaleFactor() < 1) {
                    mVideoReader.zoomOut();
                } else {
                    mVideoReader.zoomIn();
                }
            }
        });
>>>>>>> 6fee878a

        mUsbMaskConnection = new UsbMaskConnection();
        mVideoReader = new VideoReaderExoplayer(fpvView, overlayView, this);

        if (!usbConnected) {
            if (searchDevice()) {
                connect();
            } else {
                overlayView.showOpaque(R.string.waiting_for_usb_device, OverlayStatus.Disconnected);
            }
        }
    }

    @Override
    public boolean onTouchEvent(MotionEvent event) {
<<<<<<< HEAD
        if (event.getAction() == MotionEvent.ACTION_UP
                && watermarkView.getVisibility() == View.VISIBLE) {
            toggleWatermark();
        }
=======
        gestureDetector.onTouchEvent(event);
        scaleGestureDetector.onTouchEvent(event);
>>>>>>> 6fee878a

        return super.onTouchEvent(event);
    }

    private void toggleWatermark() {
        if (watermarkAnimationInProgress) {
            return;
        }
        watermarkAnimationInProgress = true;

        float targetAlpha = 0;
        if (watermarkView.getAlpha() == 0) {
            targetAlpha = 0.3F;
        }

        watermarkView.animate()
                .alpha(targetAlpha)
                .setDuration(shortAnimationDuration)
                .setListener(new AnimatorListenerAdapter() {
                    @Override
                    public void onAnimationEnd(Animator animation) {
                        watermarkAnimationInProgress = false;
                    }
                });
    }

    @Override
    public void usbDeviceApproved(UsbDevice device) {
        Log.i(TAG, "USB - usbDevice approved");
        usbDevice = device;
        overlayView.showOpaque(R.string.usb_device_approved, OverlayStatus.Connected);
        connect();
    }

    @Override
    public void usbDeviceDetached() {
        Log.i(TAG, "USB - usbDevice detached");
        overlayView.showOpaque(R.string.usb_device_detached_waiting, OverlayStatus.Disconnected);
        this.onStop();
    }

    private boolean searchDevice() {
        HashMap<String, UsbDevice> deviceList = usbManager.getDeviceList();
        if (deviceList.size() <= 0) {
            usbDevice = null;
            return false;
        }

        for(UsbDevice device : deviceList.values()) {
            if (device.getVendorId() == VENDOR_ID && device.getProductId() == PRODUCT_ID) {
                if (usbManager.hasPermission(device)) {
                    Log.i(TAG, "USB - usbDevice attached");
                    overlayView.showOpaque(R.string.usb_device_found, OverlayStatus.Connected);
                    usbDevice = device;
                    return true;
                }

                usbManager.requestPermission(device, permissionIntent);
            }
        }

        return false;
    }

    private void connect(){
        usbConnected = true;
        mUsbMaskConnection.setUsbDevice(usbManager.openDevice(usbDevice), usbDevice);
        mVideoReader.setUsbMaskConnection(mUsbMaskConnection);
        watermarkView.setVisibility(View.VISIBLE);
        overlayView.hide();
        mVideoReader.start();
    }

    @Override
    public void onResume() {
        super.onResume();
        Log.d(TAG, "APP - On Resume");

        if (!usbConnected) {
            if (searchDevice()) {
                Log.d(TAG, "APP - On Resume usbDevice device found");
                connect();
            } else {
                overlayView.showOpaque(R.string.waiting_for_usb_device, OverlayStatus.Disconnected);
            }
        }
    }

    @Override
    protected void onStop() {
        super.onStop();
        Log.d(TAG, "APP - On Stop");

        mUsbMaskConnection.stop();
        mVideoReader.stop();
        usbConnected = false;
    }
    @Override
    protected void onPause() {
        super.onPause();
        Log.d(TAG, "APP - On Pause");

        mUsbMaskConnection.stop();
        mVideoReader.stop();
        usbConnected = false;
    }

    @Override
    protected void onDestroy() {
        super.onDestroy();
        Log.d(TAG, "APP - On Destroy");

        mUsbMaskConnection.stop();
        mVideoReader.stop();
        usbConnected = false;
    }
}<|MERGE_RESOLUTION|>--- conflicted
+++ resolved
@@ -80,16 +80,15 @@
         overlayView = findViewById(R.id.overlayView);
         fpvView = findViewById(R.id.fpvView);
 
-<<<<<<< HEAD
-        watermarkView.setVisibility(View.GONE);
-=======
         // Enable resizing animations
         ((ViewGroup)findViewById(R.id.mainLayout)).getLayoutTransition().enableTransitionType(LayoutTransition.CHANGING);
 
         gestureDetector = new GestureDetector(this, new GestureDetector.SimpleOnGestureListener() {
             @Override
             public boolean onSingleTapConfirmed(MotionEvent e) {
-                toggleWatermark();
+                if (watermarkView.getVisibility() == View.VISIBLE) {
+                    toggleWatermark();
+                }
                 return super.onSingleTapConfirmed(e);
             }
 
@@ -110,7 +109,8 @@
                 }
             }
         });
->>>>>>> 6fee878a
+
+        watermarkView.setVisibility(View.GONE);
 
         mUsbMaskConnection = new UsbMaskConnection();
         mVideoReader = new VideoReaderExoplayer(fpvView, overlayView, this);
@@ -126,15 +126,8 @@
 
     @Override
     public boolean onTouchEvent(MotionEvent event) {
-<<<<<<< HEAD
-        if (event.getAction() == MotionEvent.ACTION_UP
-                && watermarkView.getVisibility() == View.VISIBLE) {
-            toggleWatermark();
-        }
-=======
         gestureDetector.onTouchEvent(event);
         scaleGestureDetector.onTouchEvent(event);
->>>>>>> 6fee878a
 
         return super.onTouchEvent(event);
     }
