package com.fpvout.digiview;

import androidx.annotation.NonNull;

import com.google.android.exoplayer2.C;
import com.google.android.exoplayer2.extractor.Extractor;
import com.google.android.exoplayer2.extractor.ExtractorInput;
import com.google.android.exoplayer2.extractor.ExtractorOutput;
import com.google.android.exoplayer2.extractor.PositionHolder;
import com.google.android.exoplayer2.extractor.SeekMap;
import com.google.android.exoplayer2.extractor.ts.H264Reader;
import com.google.android.exoplayer2.extractor.ts.SeiReader;
import com.google.android.exoplayer2.extractor.ts.TsPayloadReader;
import com.google.android.exoplayer2.util.NonNullApi;
import com.google.android.exoplayer2.util.ParsableByteArray;

import java.io.IOException;
import java.util.ArrayList;

import static com.google.android.exoplayer2.extractor.ts.TsPayloadReader.FLAG_DATA_ALIGNMENT_INDICATOR;

/**
 * Extracts data from H264 bitstreams.
 */
public final class H264Extractor implements Extractor {
    private static int MAX_SYNC_FRAME_SIZE = 131072;

    private long firstSampleTimestampUs;
    private static long sampleTime = 10000; // todo: try to lower this. it directly infer on speed and latency. this should be equal to 16666 to reach 60fps but works better with lower value
    private final H264Reader reader;
    private final ParsableByteArray sampleData;

    private boolean startedPacket;

    public H264Extractor(int mMaxSyncFrameSize, int mSampleTime) {
        this(0, mMaxSyncFrameSize, mSampleTime);
    }

    public H264Extractor(long firstSampleTimestampUs, int mMaxSyncFrameSize, int mSampleTime) {
        MAX_SYNC_FRAME_SIZE = mMaxSyncFrameSize;
        sampleTime = mSampleTime;
        this.firstSampleTimestampUs = firstSampleTimestampUs;
        reader = new H264Reader(new SeiReader(new ArrayList<>()), false, true);
        sampleData = new ParsableByteArray(MAX_SYNC_FRAME_SIZE);
    }

    // Extractor implementation.
    @Override
<<<<<<< HEAD
    @NonNullApi
    public boolean sniff(ExtractorInput input) {
=======
    public boolean sniff(@NonNull ExtractorInput input) {
>>>>>>> d21704bf
        return true;
    }

    @Override
<<<<<<< HEAD
    @NonNullApi
    public void init(ExtractorOutput output) {
=======
    public void init(@NonNull ExtractorOutput output) {
>>>>>>> d21704bf
        reader.createTracks(output, new TsPayloadReader.TrackIdGenerator(0, 1));
        output.endTracks();
        output.seekMap(new SeekMap.Unseekable(C.TIME_UNSET));
    }

    @Override
    public void seek(long position, long timeUs) {
        startedPacket = false;
        reader.seek();
    }

    @Override
    public void release() {
        // Do nothing.
    }

    @Override
<<<<<<< HEAD
    @NonNullApi
    public int read(ExtractorInput input, PositionHolder seekPosition) throws IOException {
=======
    public int read(ExtractorInput input, @NonNull PositionHolder seekPosition) throws IOException {
>>>>>>> d21704bf
        int bytesRead = input.read(sampleData.getData(), 0, MAX_SYNC_FRAME_SIZE);
        if (bytesRead == C.RESULT_END_OF_INPUT) {
            return RESULT_END_OF_INPUT;
        }

        // Feed whatever data we have to the reader, regardless of whether the read finished or not.
        sampleData.setPosition(0);
        sampleData.setLimit(bytesRead);
        if (!startedPacket) {
            // Pass data to the reader as though it's contained within a single infinitely long packet.
            reader.packetStarted(firstSampleTimestampUs, FLAG_DATA_ALIGNMENT_INDICATOR);
            startedPacket = true;
        }
        firstSampleTimestampUs+=sampleTime;
        reader.packetStarted(firstSampleTimestampUs, FLAG_DATA_ALIGNMENT_INDICATOR);
        reader.consume(sampleData);
        return RESULT_CONTINUE;
    }

}<|MERGE_RESOLUTION|>--- conflicted
+++ resolved
@@ -3,15 +3,16 @@
 import androidx.annotation.NonNull;
 
 import com.google.android.exoplayer2.C;
+import com.google.android.exoplayer2.Format;
 import com.google.android.exoplayer2.extractor.Extractor;
 import com.google.android.exoplayer2.extractor.ExtractorInput;
 import com.google.android.exoplayer2.extractor.ExtractorOutput;
+import com.google.android.exoplayer2.extractor.ExtractorsFactory;
 import com.google.android.exoplayer2.extractor.PositionHolder;
 import com.google.android.exoplayer2.extractor.SeekMap;
 import com.google.android.exoplayer2.extractor.ts.H264Reader;
 import com.google.android.exoplayer2.extractor.ts.SeiReader;
 import com.google.android.exoplayer2.extractor.ts.TsPayloadReader;
-import com.google.android.exoplayer2.util.NonNullApi;
 import com.google.android.exoplayer2.util.ParsableByteArray;
 
 import java.io.IOException;
@@ -23,6 +24,9 @@
  * Extracts data from H264 bitstreams.
  */
 public final class H264Extractor implements Extractor {
+    /** Factory for {@link H264Extractor} instances. */
+    public static final ExtractorsFactory FACTORY = () -> new Extractor[] {new H264Extractor()};
+
     private static int MAX_SYNC_FRAME_SIZE = 131072;
 
     private long firstSampleTimestampUs;
@@ -32,8 +36,16 @@
 
     private boolean startedPacket;
 
+    public H264Extractor() {
+        this(0);
+    }
+
     public H264Extractor(int mMaxSyncFrameSize, int mSampleTime) {
         this(0, mMaxSyncFrameSize, mSampleTime);
+    }
+
+    public H264Extractor(long firstSampleTimestampUs) {
+        this(firstSampleTimestampUs, MAX_SYNC_FRAME_SIZE, (int) sampleTime);
     }
 
     public H264Extractor(long firstSampleTimestampUs, int mMaxSyncFrameSize, int mSampleTime) {
@@ -46,22 +58,12 @@
 
     // Extractor implementation.
     @Override
-<<<<<<< HEAD
-    @NonNullApi
-    public boolean sniff(ExtractorInput input) {
-=======
     public boolean sniff(@NonNull ExtractorInput input) {
->>>>>>> d21704bf
         return true;
     }
 
     @Override
-<<<<<<< HEAD
-    @NonNullApi
-    public void init(ExtractorOutput output) {
-=======
     public void init(@NonNull ExtractorOutput output) {
->>>>>>> d21704bf
         reader.createTracks(output, new TsPayloadReader.TrackIdGenerator(0, 1));
         output.endTracks();
         output.seekMap(new SeekMap.Unseekable(C.TIME_UNSET));
@@ -79,12 +81,7 @@
     }
 
     @Override
-<<<<<<< HEAD
-    @NonNullApi
-    public int read(ExtractorInput input, PositionHolder seekPosition) throws IOException {
-=======
     public int read(ExtractorInput input, @NonNull PositionHolder seekPosition) throws IOException {
->>>>>>> d21704bf
         int bytesRead = input.read(sampleData.getData(), 0, MAX_SYNC_FRAME_SIZE);
         if (bytesRead == C.RESULT_END_OF_INPUT) {
             return RESULT_END_OF_INPUT;
