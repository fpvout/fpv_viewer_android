--- conflicted
+++ resolved
@@ -1,7 +1,7 @@
 package com.fpvout.digiview;
 
+import android.content.Context;
 import android.net.Uri;
-import androidx.annotation.NonNull;
 
 import androidx.annotation.NonNull;
 
@@ -15,15 +15,14 @@
 import java.io.InputStream;
 
 public class InputStreamDataSource implements DataSource {
-<<<<<<< HEAD
-=======
     private final Context context;
->>>>>>> d21704bf
     private final DataSpec dataSpec;
     private InputStream inputStream;
+    private long bytesRemaining;
     private boolean opened;
 
-    public InputStreamDataSource(DataSpec dataSpec, InputStream inputStream) {
+    public InputStreamDataSource(Context context, DataSpec dataSpec, InputStream inputStream) {
+        this.context = context;
         this.dataSpec = dataSpec;
         this.inputStream = inputStream;
     }
@@ -35,7 +34,6 @@
 
     @Override
     public long open(DataSpec dataSpec) throws IOException {
-        long bytesRemaining;
         try {
             long skipped = inputStream.skip(dataSpec.position);
             if (skipped < dataSpec.position)
@@ -55,7 +53,7 @@
     }
 
     @Override
-    public int read(@NonNull byte[] buffer, int offset, int readLength) throws IOException {
+    public int read(byte[] buffer, int offset, int readLength) throws IOException {
         return inputStream.read(buffer, offset, readLength);
     }
 
