--- conflicted
+++ resolved
@@ -61,14 +61,7 @@
         public void start() {
             zoomedIn = sharedPreferences.getBoolean(VideoZoomedIn, true);
 
-<<<<<<< HEAD
-            DefaultLoadControl loadControl = new DefaultLoadControl.Builder().setBufferDurationsMs(500, 2000, 10, 10).build(); //todo : try to play with other values
-=======
-            inputStream.startReadThread();
-
-
             DefaultLoadControl loadControl = new DefaultLoadControl.Builder().setBufferDurationsMs(performancePreset.exoPlayerMinBufferMs, performancePreset.exoPlayerMaxBufferMs, performancePreset.exoPlayerBufferForPlaybackMs, performancePreset.exoPlayerBufferForPlaybackAfterRebufferMs).build();
->>>>>>> c0e8f6b7
             mPlayer = new SimpleExoPlayer.Builder(context).setLoadControl(loadControl).build();
             mPlayer.setVideoSurfaceView(surfaceView);
             mPlayer.setVideoScalingMode(C.VIDEO_SCALING_MODE_SCALE_TO_FIT_WITH_CROPPING);
