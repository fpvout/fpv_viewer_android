package com.fpvout.digiview;

import android.content.Context;
import android.content.SharedPreferences;
import android.net.Uri;
import android.os.Handler;
import android.os.Looper;
import android.util.Log;
import android.view.SurfaceView;

import androidx.annotation.NonNull;
import androidx.constraintlayout.widget.ConstraintLayout;
import androidx.preference.PreferenceManager;

import com.google.android.exoplayer2.C;
import com.google.android.exoplayer2.DefaultLoadControl;
import com.google.android.exoplayer2.ExoPlaybackException;
import com.google.android.exoplayer2.Format;
import com.google.android.exoplayer2.MediaItem;
import com.google.android.exoplayer2.Player;
import com.google.android.exoplayer2.SimpleExoPlayer;
import com.google.android.exoplayer2.extractor.Extractor;
import com.google.android.exoplayer2.extractor.ExtractorsFactory;
import com.google.android.exoplayer2.source.MediaSource;
import com.google.android.exoplayer2.source.ProgressiveMediaSource;
import com.google.android.exoplayer2.upstream.DataSource;
import com.google.android.exoplayer2.upstream.DataSpec;
import com.google.android.exoplayer2.video.VideoSize;

import usb.AndroidUSBInputStream;

public class VideoReaderExoplayer {
    static final String VideoPreset = "VideoPreset";
    static final String VideoZoomedIn = "VideoZoomedIn";
    private static final String TAG = "DIGIVIEW";
    private final SurfaceView surfaceView;
    private final Context context;
    private final SharedPreferences sharedPreferences;
    private SimpleExoPlayer mPlayer;
    private AndroidUSBInputStream inputStream;
    private UsbMaskConnection mUsbMaskConnection;
    private boolean zoomedIn;
    private PerformancePreset performancePreset = PerformancePreset.getPreset(PerformancePreset.PresetType.DEFAULT);
    private VideoPlayingListener videoPlayingListener = null;
    private VideoWaitingListener videoWaitingListener = null;

    VideoReaderExoplayer(SurfaceView videoSurface, Context c) {
        surfaceView = videoSurface;
        context = c;
        sharedPreferences = PreferenceManager.getDefaultSharedPreferences(c);
    }

    public void setVideoPlayingEventListener(VideoPlayingListener listener) {
        this.videoPlayingListener = listener;
    }

    public void setVideoWaitingEventListener(VideoWaitingListener listener) {
        this.videoWaitingListener = listener;
    }

    public void setUsbMaskConnection(UsbMaskConnection connection) {
        mUsbMaskConnection = connection;
        inputStream = mUsbMaskConnection.mInputStream;
    }

    public void start() {
        zoomedIn = sharedPreferences.getBoolean(VideoZoomedIn, true);
        performancePreset = PerformancePreset.getPreset(sharedPreferences.getString(VideoPreset, "default"));

        DefaultLoadControl loadControl = new DefaultLoadControl.Builder().setBufferDurationsMs(performancePreset.exoPlayerMinBufferMs, performancePreset.exoPlayerMaxBufferMs, performancePreset.exoPlayerBufferForPlaybackMs, performancePreset.exoPlayerBufferForPlaybackAfterRebufferMs).build();
        mPlayer = new SimpleExoPlayer.Builder(context).setLoadControl(loadControl).build();
        mPlayer.setVideoSurfaceView(surfaceView);
        mPlayer.setVideoScalingMode(C.VIDEO_SCALING_MODE_SCALE_TO_FIT_WITH_CROPPING);
        mPlayer.setWakeMode(C.WAKE_MODE_LOCAL);

        DataSpec dataSpec = new DataSpec(Uri.EMPTY, 0, C.LENGTH_UNSET);

        Log.d(TAG, "preset: " + performancePreset);

        DataSource.Factory dataSourceFactory = () -> {
            switch (performancePreset.dataSourceType) {
                case INPUT_STREAM:
                    return (DataSource) new InputStreamDataSource(dataSpec, inputStream);
                case BUFFERED_INPUT_STREAM:
                    return (DataSource) new InputStreamBufferedDataSource(dataSpec, inputStream);
                case VIDEO_STREAM_SERVICE:
                default:
                    return new VideoStreamServiceDataSource(dataSpec, mUsbMaskConnection.getVideoStreamService());
            }
            };

            ExtractorsFactory extractorsFactory = () ->new Extractor[] {new H264Extractor(performancePreset.h264ReaderMaxSyncFrameSize, performancePreset.h264ReaderSampleTime)};
            MediaSource mediaSource = new ProgressiveMediaSource.Factory(dataSourceFactory, extractorsFactory).createMediaSource(MediaItem.fromUri(Uri.EMPTY));
            mPlayer.setMediaSource(mediaSource);

            mPlayer.prepare();
            mPlayer.play();
<<<<<<< HEAD
        mPlayer.addListener(new Player.Listener() {
            @Override
            public void onPlayerError(@NonNull ExoPlaybackException error) {
                switch (error.type) {
                    case ExoPlaybackException.TYPE_SOURCE:
                        Log.e(TAG, "PLAYER_SOURCE - TYPE_SOURCE: " + error.getSourceException().getMessage());
                        (new Handler(Looper.getMainLooper())).postDelayed(() -> restart(), 1000);
                        break;
                    case ExoPlaybackException.TYPE_REMOTE:
                        Log.e(TAG, "PLAYER_SOURCE - TYPE_REMOTE: " + error.getSourceException().getMessage());
                        break;
                    case ExoPlaybackException.TYPE_RENDERER:
                        Log.e(TAG, "PLAYER_SOURCE - TYPE_RENDERER: " + error.getSourceException().getMessage());
=======
            mPlayer.addListener(new ExoPlayer.EventListener() {
                @Override
                @NonNullApi
                public void onPlayerError(ExoPlaybackException error) {
                    switch (error.type) {
                        case ExoPlaybackException.TYPE_SOURCE:
                            Log.e(TAG, "PLAYER_SOURCE - TYPE_SOURCE: " + error.getSourceException().getMessage());
                            (new Handler(Looper.getMainLooper())).postDelayed(() -> restart(), 1000);
                            break;
                        case ExoPlaybackException.TYPE_REMOTE:
                            Log.e(TAG, "PLAYER_SOURCE - TYPE_REMOTE: " + error.getMessage());
                            break;
                        case ExoPlaybackException.TYPE_RENDERER:
                            Log.e(TAG, "PLAYER_SOURCE - TYPE_RENDERER: " + error.getRendererException().getMessage());
>>>>>>> 518a92b0
                            break;
                        case ExoPlaybackException.TYPE_UNEXPECTED:
                            Log.e(TAG, "PLAYER_SOURCE - TYPE_UNEXPECTED: " + error.getUnexpectedException().getMessage());
                            break;
                    }
                }

            @Override
            public void onPlaybackStateChanged(int state) {
                switch (state) {
                    case Player.STATE_IDLE:
                    case Player.STATE_READY:
                    case Player.STATE_BUFFERING:
                        break;
                    case Player.STATE_ENDED:
                        Log.d(TAG, "PLAYER_STATE - ENDED");
                        if (videoWaitingListener != null)
                            videoWaitingListener.onVideoWaiting(); // let MainActivity know so it can hide watermark/show settings button
                        (new Handler(Looper.getMainLooper())).postDelayed(() -> restart(), 1000);
                            break;
                    }
                }
            });

        mPlayer.addVideoListener(new Player.Listener() {
            @Override
            public void onRenderedFirstFrame() {
                Log.d(TAG, "PLAYER_RENDER - FIRST FRAME");
                if (videoPlayingListener != null)
                    videoPlayingListener.onVideoPlaying(); // let MainActivity know so it can hide watermark/show settings button
            }

            @Override
            public void onVideoSizeChanged(@NonNull VideoSize videosize) {
                if (!zoomedIn) {
                    ConstraintLayout.LayoutParams params = (ConstraintLayout.LayoutParams) surfaceView.getLayoutParams();
                    params.dimensionRatio = videosize.width + ":" + videosize.height;
                    surfaceView.setLayoutParams(params);
                }
            }
            });
    }

    public void toggleZoom() {
        zoomedIn = !zoomedIn;

        SharedPreferences.Editor preferencesEditor = sharedPreferences.edit();
        preferencesEditor.putBoolean(VideoZoomedIn, zoomedIn);
        preferencesEditor.apply();

        ConstraintLayout.LayoutParams params = (ConstraintLayout.LayoutParams) surfaceView.getLayoutParams();

        if (zoomedIn) {
            params.dimensionRatio = "";
        } else {
            if (mPlayer == null) return;
            Format videoFormat = mPlayer.getVideoFormat();
            if (videoFormat == null) return;

                params.dimensionRatio = videoFormat.width + ":" + videoFormat.height;
            }

            surfaceView.setLayoutParams(params);
        }

        public void zoomIn() {
            if (!zoomedIn) {
                toggleZoom();
            }
        }

        public void zoomOut() {
            if (zoomedIn) {
                toggleZoom();
            }
        }

        public void restart() {
            mPlayer.release();

            if (mUsbMaskConnection.isReady()) {
                mUsbMaskConnection.start();
                start();
            }
        }

    public void stop() {
        if (mPlayer != null)
            mPlayer.release();
    }

    public interface VideoPlayingListener {
        void onVideoPlaying();
    }

    public interface VideoWaitingListener {
        void onVideoWaiting();
    }
}<|MERGE_RESOLUTION|>--- conflicted
+++ resolved
@@ -25,7 +25,8 @@
 import com.google.android.exoplayer2.source.ProgressiveMediaSource;
 import com.google.android.exoplayer2.upstream.DataSource;
 import com.google.android.exoplayer2.upstream.DataSpec;
-import com.google.android.exoplayer2.video.VideoSize;
+import com.google.android.exoplayer2.util.NonNullApi;
+import com.google.android.exoplayer2.video.VideoListener;
 
 import usb.AndroidUSBInputStream;
 
@@ -95,22 +96,7 @@
 
             mPlayer.prepare();
             mPlayer.play();
-<<<<<<< HEAD
-        mPlayer.addListener(new Player.Listener() {
-            @Override
-            public void onPlayerError(@NonNull ExoPlaybackException error) {
-                switch (error.type) {
-                    case ExoPlaybackException.TYPE_SOURCE:
-                        Log.e(TAG, "PLAYER_SOURCE - TYPE_SOURCE: " + error.getSourceException().getMessage());
-                        (new Handler(Looper.getMainLooper())).postDelayed(() -> restart(), 1000);
-                        break;
-                    case ExoPlaybackException.TYPE_REMOTE:
-                        Log.e(TAG, "PLAYER_SOURCE - TYPE_REMOTE: " + error.getSourceException().getMessage());
-                        break;
-                    case ExoPlaybackException.TYPE_RENDERER:
-                        Log.e(TAG, "PLAYER_SOURCE - TYPE_RENDERER: " + error.getSourceException().getMessage());
-=======
-            mPlayer.addListener(new ExoPlayer.EventListener() {
+            mPlayer.addListener(new Player.EventListener() {
                 @Override
                 @NonNullApi
                 public void onPlayerError(ExoPlaybackException error) {
@@ -124,7 +110,6 @@
                             break;
                         case ExoPlaybackException.TYPE_RENDERER:
                             Log.e(TAG, "PLAYER_SOURCE - TYPE_RENDERER: " + error.getRendererException().getMessage());
->>>>>>> 518a92b0
                             break;
                         case ExoPlaybackException.TYPE_UNEXPECTED:
                             Log.e(TAG, "PLAYER_SOURCE - TYPE_UNEXPECTED: " + error.getUnexpectedException().getMessage());
