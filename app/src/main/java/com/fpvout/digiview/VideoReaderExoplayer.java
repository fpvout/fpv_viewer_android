package com.fpvout.digiview;

import android.content.Context;
import android.content.SharedPreferences;
import android.net.Uri;
import android.os.Handler;
import android.os.Looper;
import android.preference.PreferenceManager;
import android.os.Message;
import android.util.Log;
import android.view.SurfaceView;

import androidx.annotation.NonNull;
<<<<<<< HEAD
=======
import androidx.annotation.Nullable;
>>>>>>> d21704bf
import androidx.constraintlayout.widget.ConstraintLayout;

import com.google.android.exoplayer2.C;
import com.google.android.exoplayer2.DefaultLoadControl;
import com.google.android.exoplayer2.ExoPlaybackException;
import com.google.android.exoplayer2.Format;
import com.google.android.exoplayer2.MediaItem;
import com.google.android.exoplayer2.PlaybackException;
import com.google.android.exoplayer2.Player;
import com.google.android.exoplayer2.extractor.Extractor;
import com.google.android.exoplayer2.extractor.ExtractorsFactory;
import com.google.android.exoplayer2.source.MediaSource;
import com.google.android.exoplayer2.source.ProgressiveMediaSource;
import com.google.android.exoplayer2.upstream.DataSource;
import com.google.android.exoplayer2.upstream.DataSpec;
<<<<<<< HEAD
=======
import com.google.android.exoplayer2.util.NonNullApi;
>>>>>>> d21704bf
import com.google.android.exoplayer2.video.VideoSize;

import usb.AndroidUSBInputStream;

public class VideoReaderExoplayer {
    private static final String TAG = "DIGIVIEW";
<<<<<<< HEAD
    private SimpleExoPlayer mPlayer;
=======
    private Handler videoReaderEventListener;
    private ExoPlayer mPlayer;
>>>>>>> d21704bf
    static final String VideoPreset = "VideoPreset";
    private final SurfaceView surfaceView;
    private AndroidUSBInputStream inputStream;
    private UsbMaskConnection mUsbMaskConnection;
    private boolean zoomedIn;
    private final Context context;
    private PerformancePreset performancePreset = PerformancePreset.getPreset(PerformancePreset.PresetType.DEFAULT);
    static final String VideoZoomedIn = "VideoZoomedIn";
    private final SharedPreferences sharedPreferences;
    private boolean streaming = false;

    private VideoPlayingListener videoPlayingListener = null;
    private VideoWaitingListener videoWaitingListener = null;

    public void setVideoPlayingEventListener(VideoPlayingListener listener) {
        this.videoPlayingListener = listener;
    }

    public void setVideoWaitingEventListener(VideoWaitingListener listener) {
        this.videoWaitingListener = listener;
    }

    VideoReaderExoplayer(SurfaceView videoSurface, Context c) {
        surfaceView = videoSurface;
        context = c;
        sharedPreferences = PreferenceManager.getDefaultSharedPreferences(c);
    }

    public void setUsbMaskConnection(UsbMaskConnection connection) {
        mUsbMaskConnection = connection;
        inputStream = mUsbMaskConnection.mInputStream;
    }

    public void start() {
        zoomedIn = sharedPreferences.getBoolean(VideoZoomedIn, true);
        performancePreset = PerformancePreset.getPreset(sharedPreferences.getString(VideoPreset, "default"));

        DefaultLoadControl loadControl = new DefaultLoadControl.Builder().setBufferDurationsMs(performancePreset.exoPlayerMinBufferMs, performancePreset.exoPlayerMaxBufferMs, performancePreset.exoPlayerBufferForPlaybackMs, performancePreset.exoPlayerBufferForPlaybackAfterRebufferMs).build();
<<<<<<< HEAD
        mPlayer = new SimpleExoPlayer.Builder(context).setLoadControl(loadControl).build();
=======
        mPlayer = new ExoPlayer.Builder(context).setLoadControl(loadControl).build();
>>>>>>> d21704bf
        mPlayer.setVideoSurfaceView(surfaceView);
        mPlayer.setVideoScalingMode(C.VIDEO_SCALING_MODE_SCALE_TO_FIT_WITH_CROPPING);
        mPlayer.setWakeMode(C.WAKE_MODE_LOCAL);

        DataSpec dataSpec = new DataSpec(Uri.EMPTY, 0, C.LENGTH_UNSET);

        Log.d(TAG, "preset: " + performancePreset);

        DataSource.Factory dataSourceFactory = () -> {
            switch (performancePreset.dataSourceType) {
                case INPUT_STREAM:
<<<<<<< HEAD
                    return (DataSource) new InputStreamDataSource(dataSpec, inputStream);
=======
                        return (DataSource) new InputStreamDataSource(context, dataSpec, inputStream);
>>>>>>> d21704bf
                    case BUFFERED_INPUT_STREAM:
                    default:
                        return (DataSource) new InputStreamBufferedDataSource(dataSpec, inputStream);
                }
            };

            ExtractorsFactory extractorsFactory = () -> new Extractor[]{new H264Extractor(performancePreset.h264ReaderMaxSyncFrameSize, performancePreset.h264ReaderSampleTime)};
            MediaSource mediaSource = new ProgressiveMediaSource.Factory(dataSourceFactory, extractorsFactory).createMediaSource(MediaItem.fromUri(Uri.EMPTY));
            mPlayer.setMediaSource(mediaSource);


            mPlayer.prepare();
            mPlayer.play();
<<<<<<< HEAD
        mPlayer.addListener(new Player.Listener() {
            @Override
            public void onPlayerError(@NonNull ExoPlaybackException error) {
                switch (error.type) {
                    case ExoPlaybackException.TYPE_SOURCE:
                        streaming = false;
                            Log.e(TAG, "PLAYER_SOURCE - TYPE_SOURCE: " + error.getSourceException().getMessage());
=======
            mPlayer.addListener(new Player.Listener() {
                @Override
                @NonNullApi
                public void onPlayerErrorChanged(@Nullable PlaybackException error) {
                    if (error == null) {
                        Log.e(TAG, "PLAYER_SOURCE - TYPE_UNEXPECTED: no message");
                        return;
                    }
                    ExoPlaybackException e = (ExoPlaybackException) error;
                    Log.e(TAG, "onPlayerErrorChanged: " + e.type);
                    switch (e.type) {
                        case ExoPlaybackException.TYPE_SOURCE:
                            Log.e(TAG, "PLAYER_SOURCE - TYPE_SOURCE: " + error.getMessage());
>>>>>>> d21704bf
                            (new Handler(Looper.getMainLooper())).postDelayed(() -> restart(), 1000);
                            break;
                        case ExoPlaybackException.TYPE_REMOTE:
                            Log.e(TAG, "PLAYER_SOURCE - TYPE_REMOTE: " + error.getMessage());
                            break;
                        case ExoPlaybackException.TYPE_RENDERER:
                            Log.e(TAG, "PLAYER_SOURCE - TYPE_RENDERER: " + error.getMessage());
                            break;
                        case ExoPlaybackException.TYPE_UNEXPECTED:
                            Log.e(TAG, "PLAYER_SOURCE - TYPE_UNEXPECTED: " + error.getMessage());
                            break;
                    }
                }

            @Override
            public void onPlaybackStateChanged(int state) {
                switch (state) {
                    case Player.STATE_IDLE:
                    case Player.STATE_READY:
                    case Player.STATE_BUFFERING:
                            break;
                        case Player.STATE_ENDED:
                            Log.d(TAG, "PLAYER_STATE - ENDED");
                            if (videoWaitingListener != null)
                            videoWaitingListener.onVideoWaiting(); // let MainActivity know so it can hide watermark/show settings button
                            (new Handler(Looper.getMainLooper())).postDelayed(() -> restart(), 1000);
                            break;
                    }
                }
            });

<<<<<<< HEAD
        mPlayer.addVideoListener(new Player.Listener() {
            @Override
            public void onRenderedFirstFrame() {
                Log.d(TAG, "PLAYER_RENDER - FIRST FRAME");
                if (videoPlayingListener != null)
                    videoPlayingListener.onVideoPlaying(); // let MainActivity know so it can hide watermark/show settings button
            }

            @Override
            public void onVideoSizeChanged(@NonNull VideoSize videosize) {
                if (!zoomedIn) {
                    ConstraintLayout.LayoutParams params = (ConstraintLayout.LayoutParams) surfaceView.getLayoutParams();
                    params.dimensionRatio = videosize.width + ":" + videosize.height;
                    surfaceView.setLayoutParams(params);
=======
            mPlayer.addListener(new Player.Listener() {
                @Override
                public void onRenderedFirstFrame() {
                    Log.d(TAG, "PLAYER_RENDER - FIRST FRAME");
                    sendEvent(VideoReaderEventMessageCode.VIDEO_PLAYING); // let MainActivity know so it can hide watermark/show settings button
                }

                @Override
                public void onVideoSizeChanged(@NonNull VideoSize videosize) {
                    if (!zoomedIn) {
                        ConstraintLayout.LayoutParams params = (ConstraintLayout.LayoutParams) surfaceView.getLayoutParams();
                        params.dimensionRatio = videosize.width + ":" + videosize.height;
                        surfaceView.setLayoutParams(params);
                    }
>>>>>>> d21704bf
                }
            }
            });
    }

    public interface VideoPlayingListener {
        void onVideoPlaying();
    }


    public interface VideoWaitingListener {
        void onVideoWaiting();
    }

    public void toggleZoom() {
        zoomedIn = !zoomedIn;

        SharedPreferences.Editor preferencesEditor = sharedPreferences.edit();
        preferencesEditor.putBoolean(VideoZoomedIn, zoomedIn);
        preferencesEditor.apply();

        ConstraintLayout.LayoutParams params = (ConstraintLayout.LayoutParams) surfaceView.getLayoutParams();

        if (zoomedIn) {
            params.dimensionRatio = "";
        } else {
            if (mPlayer == null) return;
            Format videoFormat = mPlayer.getVideoFormat();
            if (videoFormat == null) return;

                params.dimensionRatio = videoFormat.width + ":" + videoFormat.height;
            }

            surfaceView.setLayoutParams(params);
        }

        public void zoomIn() {
            if (!zoomedIn) {
                toggleZoom();
            }
        }

        public void zoomOut() {
            if (zoomedIn) {
                toggleZoom();
            }
        }

        public void restart() {
            mPlayer.release();

            if (mUsbMaskConnection.isReady()) {
                mUsbMaskConnection.start();
                start();
            }
        }

    public void stop() {
        if (mPlayer != null)
            mPlayer.release();
    }
}<|MERGE_RESOLUTION|>--- conflicted
+++ resolved
@@ -5,21 +5,19 @@
 import android.net.Uri;
 import android.os.Handler;
 import android.os.Looper;
-import android.preference.PreferenceManager;
 import android.os.Message;
 import android.util.Log;
 import android.view.SurfaceView;
 
 import androidx.annotation.NonNull;
-<<<<<<< HEAD
-=======
 import androidx.annotation.Nullable;
->>>>>>> d21704bf
 import androidx.constraintlayout.widget.ConstraintLayout;
+import androidx.preference.PreferenceManager;
 
 import com.google.android.exoplayer2.C;
 import com.google.android.exoplayer2.DefaultLoadControl;
 import com.google.android.exoplayer2.ExoPlaybackException;
+import com.google.android.exoplayer2.ExoPlayer;
 import com.google.android.exoplayer2.Format;
 import com.google.android.exoplayer2.MediaItem;
 import com.google.android.exoplayer2.PlaybackException;
@@ -30,22 +28,14 @@
 import com.google.android.exoplayer2.source.ProgressiveMediaSource;
 import com.google.android.exoplayer2.upstream.DataSource;
 import com.google.android.exoplayer2.upstream.DataSpec;
-<<<<<<< HEAD
-=======
-import com.google.android.exoplayer2.util.NonNullApi;
->>>>>>> d21704bf
 import com.google.android.exoplayer2.video.VideoSize;
 
 import usb.AndroidUSBInputStream;
 
 public class VideoReaderExoplayer {
     private static final String TAG = "DIGIVIEW";
-<<<<<<< HEAD
-    private SimpleExoPlayer mPlayer;
-=======
     private Handler videoReaderEventListener;
     private ExoPlayer mPlayer;
->>>>>>> d21704bf
     static final String VideoPreset = "VideoPreset";
     private final SurfaceView surfaceView;
     private AndroidUSBInputStream inputStream;
@@ -57,23 +47,17 @@
     private final SharedPreferences sharedPreferences;
     private boolean streaming = false;
 
-    private VideoPlayingListener videoPlayingListener = null;
-    private VideoWaitingListener videoWaitingListener = null;
-
-    public void setVideoPlayingEventListener(VideoPlayingListener listener) {
-        this.videoPlayingListener = listener;
-    }
-
-    public void setVideoWaitingEventListener(VideoWaitingListener listener) {
-        this.videoWaitingListener = listener;
-    }
-
     VideoReaderExoplayer(SurfaceView videoSurface, Context c) {
         surfaceView = videoSurface;
         context = c;
         sharedPreferences = PreferenceManager.getDefaultSharedPreferences(c);
     }
 
+    VideoReaderExoplayer(SurfaceView videoSurface, Context c, Handler v) {
+        this(videoSurface, c);
+        videoReaderEventListener = v;
+    }
+
     public void setUsbMaskConnection(UsbMaskConnection connection) {
         mUsbMaskConnection = connection;
         inputStream = mUsbMaskConnection.mInputStream;
@@ -84,11 +68,7 @@
         performancePreset = PerformancePreset.getPreset(sharedPreferences.getString(VideoPreset, "default"));
 
         DefaultLoadControl loadControl = new DefaultLoadControl.Builder().setBufferDurationsMs(performancePreset.exoPlayerMinBufferMs, performancePreset.exoPlayerMaxBufferMs, performancePreset.exoPlayerBufferForPlaybackMs, performancePreset.exoPlayerBufferForPlaybackAfterRebufferMs).build();
-<<<<<<< HEAD
-        mPlayer = new SimpleExoPlayer.Builder(context).setLoadControl(loadControl).build();
-=======
         mPlayer = new ExoPlayer.Builder(context).setLoadControl(loadControl).build();
->>>>>>> d21704bf
         mPlayer.setVideoSurfaceView(surfaceView);
         mPlayer.setVideoScalingMode(C.VIDEO_SCALING_MODE_SCALE_TO_FIT_WITH_CROPPING);
         mPlayer.setWakeMode(C.WAKE_MODE_LOCAL);
@@ -100,14 +80,10 @@
         DataSource.Factory dataSourceFactory = () -> {
             switch (performancePreset.dataSourceType) {
                 case INPUT_STREAM:
-<<<<<<< HEAD
-                    return (DataSource) new InputStreamDataSource(dataSpec, inputStream);
-=======
                         return (DataSource) new InputStreamDataSource(context, dataSpec, inputStream);
->>>>>>> d21704bf
                     case BUFFERED_INPUT_STREAM:
                     default:
-                        return (DataSource) new InputStreamBufferedDataSource(dataSpec, inputStream);
+                        return (DataSource) new InputStreamBufferedDataSource(context, dataSpec, inputStream);
                 }
             };
 
@@ -115,21 +91,10 @@
             MediaSource mediaSource = new ProgressiveMediaSource.Factory(dataSourceFactory, extractorsFactory).createMediaSource(MediaItem.fromUri(Uri.EMPTY));
             mPlayer.setMediaSource(mediaSource);
 
-
             mPlayer.prepare();
             mPlayer.play();
-<<<<<<< HEAD
-        mPlayer.addListener(new Player.Listener() {
-            @Override
-            public void onPlayerError(@NonNull ExoPlaybackException error) {
-                switch (error.type) {
-                    case ExoPlaybackException.TYPE_SOURCE:
-                        streaming = false;
-                            Log.e(TAG, "PLAYER_SOURCE - TYPE_SOURCE: " + error.getSourceException().getMessage());
-=======
             mPlayer.addListener(new Player.Listener() {
                 @Override
-                @NonNullApi
                 public void onPlayerErrorChanged(@Nullable PlaybackException error) {
                     if (error == null) {
                         Log.e(TAG, "PLAYER_SOURCE - TYPE_UNEXPECTED: no message");
@@ -139,8 +104,8 @@
                     Log.e(TAG, "onPlayerErrorChanged: " + e.type);
                     switch (e.type) {
                         case ExoPlaybackException.TYPE_SOURCE:
+                            streaming = false;
                             Log.e(TAG, "PLAYER_SOURCE - TYPE_SOURCE: " + error.getMessage());
->>>>>>> d21704bf
                             (new Handler(Looper.getMainLooper())).postDelayed(() -> restart(), 1000);
                             break;
                         case ExoPlaybackException.TYPE_REMOTE:
@@ -155,39 +120,22 @@
                     }
                 }
 
-            @Override
-            public void onPlaybackStateChanged(int state) {
-                switch (state) {
-                    case Player.STATE_IDLE:
-                    case Player.STATE_READY:
-                    case Player.STATE_BUFFERING:
+                @Override
+                public void onPlaybackStateChanged(@NonNull int state) {
+                    switch (state) {
+                        case Player.STATE_IDLE:
+                        case Player.STATE_READY:
+                        case Player.STATE_BUFFERING:
                             break;
                         case Player.STATE_ENDED:
                             Log.d(TAG, "PLAYER_STATE - ENDED");
-                            if (videoWaitingListener != null)
-                            videoWaitingListener.onVideoWaiting(); // let MainActivity know so it can hide watermark/show settings button
+                            sendEvent(VideoReaderEventMessageCode.WAITING_FOR_VIDEO); // let MainActivity know so it can hide watermark/show settings button
                             (new Handler(Looper.getMainLooper())).postDelayed(() -> restart(), 1000);
                             break;
                     }
                 }
             });
 
-<<<<<<< HEAD
-        mPlayer.addVideoListener(new Player.Listener() {
-            @Override
-            public void onRenderedFirstFrame() {
-                Log.d(TAG, "PLAYER_RENDER - FIRST FRAME");
-                if (videoPlayingListener != null)
-                    videoPlayingListener.onVideoPlaying(); // let MainActivity know so it can hide watermark/show settings button
-            }
-
-            @Override
-            public void onVideoSizeChanged(@NonNull VideoSize videosize) {
-                if (!zoomedIn) {
-                    ConstraintLayout.LayoutParams params = (ConstraintLayout.LayoutParams) surfaceView.getLayoutParams();
-                    params.dimensionRatio = videosize.width + ":" + videosize.height;
-                    surfaceView.setLayoutParams(params);
-=======
             mPlayer.addListener(new Player.Listener() {
                 @Override
                 public void onRenderedFirstFrame() {
@@ -202,19 +150,16 @@
                         params.dimensionRatio = videosize.width + ":" + videosize.height;
                         surfaceView.setLayoutParams(params);
                     }
->>>>>>> d21704bf
-                }
-            }
+                }
             });
     }
 
-    public interface VideoPlayingListener {
-        void onVideoPlaying();
-    }
-
-
-    public interface VideoWaitingListener {
-        void onVideoWaiting();
+    private void sendEvent(VideoReaderEventMessageCode eventCode) {
+        if (videoReaderEventListener != null) { // let MainActivity know so it can hide watermark/show settings button
+            Message videoReaderEventMessage = new Message();
+            videoReaderEventMessage.obj = eventCode;
+            videoReaderEventListener.sendMessage(videoReaderEventMessage);
+        }
     }
 
     public void toggleZoom() {
@@ -226,12 +171,12 @@
 
         ConstraintLayout.LayoutParams params = (ConstraintLayout.LayoutParams) surfaceView.getLayoutParams();
 
-        if (zoomedIn) {
-            params.dimensionRatio = "";
-        } else {
-            if (mPlayer == null) return;
-            Format videoFormat = mPlayer.getVideoFormat();
-            if (videoFormat == null) return;
+            if (zoomedIn) {
+                params.dimensionRatio = "";
+            } else {
+                if (mPlayer == null) return;
+                Format videoFormat = mPlayer.getVideoFormat();
+                if (videoFormat == null) return;
 
                 params.dimensionRatio = videoFormat.width + ":" + videoFormat.height;
             }
@@ -264,4 +209,6 @@
         if (mPlayer != null)
             mPlayer.release();
     }
+
+    public enum VideoReaderEventMessageCode {WAITING_FOR_VIDEO, VIDEO_PLAYING}
 }