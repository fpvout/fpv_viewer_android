--- conflicted
+++ resolved
@@ -32,11 +32,8 @@
     UsbManager usbManager;
     UsbDevice usbDevice;
     Handler frameHandler;
-<<<<<<< HEAD
     boolean usbConnected;
-=======
     SurfaceView fpvView;
->>>>>>> 8bdfee30
 
     @Override
     protected void onCreate(Bundle savedInstanceState) {
@@ -59,7 +56,6 @@
         IntentFilter filterDetached = new IntentFilter(UsbManager.ACTION_USB_DEVICE_DETACHED);
         registerReceiver(usbDeviceBroadcastReceiver, filterDetached);
 
-<<<<<<< HEAD
         SurfaceView fpvView = findViewById(R.id.fpvView);
         frameHandler = new Handler(Looper.myLooper()) {
             @Override
@@ -76,44 +72,17 @@
                 displayFrame(fpvView, b, r);
             }
         };
-=======
-        fpvView = findViewById(R.id.fpvView);
-        Button connectButton = findViewById(R.id.connectButton);
-//        frameHandler = new Handler(Looper.myLooper()) {
-//            @Override
-//            public void handleMessage(Message msg) {
-//                //Log.d("NEW_FRAME", "got a new frame !");
-//                super.handleMessage(msg);
-//                Bitmap b = (Bitmap) msg.obj;
-//                double frameRatio = 16.0 / 9.0;
-//
-//                Rect r = new Rect(0,
-//                        0,
-//                        (int) (fpvView.getHeight() * frameRatio),
-//                        fpvView.getHeight());
-//                displayFrame(fpvView, b, r);
-//            }
-//        };
->>>>>>> 8bdfee30
 
         if (searchDevice()) {
             connect();
         }
     }
 
-<<<<<<< HEAD
     @Override
     public void usbDeviceApproved(UsbDevice device) {
         Log.d("USB", "usbDevice approved");
         usbDevice = device;
         connect();
-=======
-    private void connect(){
-        UsbMaskConnection mUsbMaskConnection = new UsbMaskConnection(mUsbManager.openDevice(device), device);
-        mUsbMaskConnection.start();
-        VideoReaderExoplayer mVideoReader = new VideoReaderExoplayer(mUsbMaskConnection.mInputStream, fpvView, getApplicationContext());
-        mVideoReader.start();
->>>>>>> 8bdfee30
     }
 
     @Override
@@ -147,7 +116,7 @@
     private void connect(){
         UsbMaskConnection mUsbMaskConnection = new UsbMaskConnection(usbManager.openDevice(usbDevice), usbDevice);
         mUsbMaskConnection.start();
-        VideoReader mVideoReader = new VideoReader(mUsbMaskConnection,frameHandler);
+        VideoReaderExoplayer mVideoReader = new VideoReaderExoplayer(mUsbMaskConnection.mInputStream, fpvView, getApplicationContext());
         mVideoReader.start();
     }
 
