--- conflicted
+++ resolved
@@ -74,14 +74,8 @@
     @Override
     public void usbDeviceDetached() {
         Log.d("USB", "usbDevice detached");
-<<<<<<< HEAD
+        Toast.makeText(getApplicationContext(), "usb detached", Toast.LENGTH_SHORT).show();
         this.onStop();
-=======
-        Toast.makeText(getApplicationContext(), "usb detached", Toast.LENGTH_SHORT).show();
-
-        // todo : properly stop threads/listeners?
-        usbConnected = false;
->>>>>>> 4acbdc3e
     }
 
     private boolean searchDevice() {
