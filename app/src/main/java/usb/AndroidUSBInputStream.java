package usb;

import android.hardware.usb.UsbDeviceConnection;
import android.hardware.usb.UsbEndpoint;

<<<<<<< HEAD
import com.fpvout.digiview.dvr.DVR;

/**
 * This class acts as a wrapper to read data from the USB Interface in Android
 * behaving like an {@code InputputStream} class.
 */
=======
import java.io.IOException;
import java.io.InputStream;

>>>>>>> 8aed1233
public class AndroidUSBInputStream extends InputStream {

	private static final int READ_TIMEOUT = 100;

	private final UsbDeviceConnection usbConnection;
	private final UsbEndpoint receiveEndPoint;
	private final UsbEndpoint sendEndPoint;

<<<<<<< HEAD
	private boolean working = false;


	private DVR dvr;

=======
>>>>>>> 8aed1233
	/**
	 * Class constructor. Instantiates a new {@code AndroidUSBInputStream}
	 * object with the given parameters.
	 *
	 * @param readEndpoint The USB end point to use to read data from.
	 * @param sendEndpoint The USB end point to use to sent data to.
	 * @param connection   The USB connection to use to read data from.
	 * @see UsbDeviceConnection
	 * @see UsbEndpoint
	 */
	public AndroidUSBInputStream( UsbEndpoint readEndpoint, UsbEndpoint sendEndpoint, UsbDeviceConnection connection, DVR dvr) {
		this.usbConnection = connection;
		this.receiveEndPoint = readEndpoint;
		this.dvr = dvr;
		this.sendEndPoint = sendEndpoint;
	}

	@Override
	public int read() {
		byte[] buffer = new byte[131072];
		return read(buffer, 0, buffer.length);
	}

	@Override
	public int read(byte[] buffer, int offset, int length) {
		int receivedBytes = usbConnection.bulkTransfer(receiveEndPoint, buffer, buffer.length, READ_TIMEOUT);
		if (receivedBytes <= 0) {
			// send magic packet again; Would be great to handle this in UsbMaskConnection directly...
			//Log.d(TAG, "received buffer empty, sending magic packet again...");
			usbConnection.bulkTransfer(sendEndPoint, "RMVT".getBytes(), "RMVT".getBytes().length, 2000);
			receivedBytes = usbConnection.bulkTransfer(receiveEndPoint, buffer, buffer.length, READ_TIMEOUT);
		} else {
			this.dvr.recordVideoDVR(buffer,offset , buffer.length);
		}

		return receivedBytes;
	}


	@Override
	public void close() throws IOException {
		super.close();
	}

}<|MERGE_RESOLUTION|>--- conflicted
+++ resolved
@@ -3,18 +3,15 @@
 import android.hardware.usb.UsbDeviceConnection;
 import android.hardware.usb.UsbEndpoint;
 
-<<<<<<< HEAD
 import com.fpvout.digiview.dvr.DVR;
 
 /**
  * This class acts as a wrapper to read data from the USB Interface in Android
  * behaving like an {@code InputputStream} class.
  */
-=======
 import java.io.IOException;
 import java.io.InputStream;
 
->>>>>>> 8aed1233
 public class AndroidUSBInputStream extends InputStream {
 
 	private static final int READ_TIMEOUT = 100;
@@ -23,14 +20,11 @@
 	private final UsbEndpoint receiveEndPoint;
 	private final UsbEndpoint sendEndPoint;
 
-<<<<<<< HEAD
 	private boolean working = false;
 
 
 	private DVR dvr;
 
-=======
->>>>>>> 8aed1233
 	/**
 	 * Class constructor. Instantiates a new {@code AndroidUSBInputStream}
 	 * object with the given parameters.
