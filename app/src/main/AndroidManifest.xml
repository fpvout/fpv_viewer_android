<?xml version="1.0" encoding="utf-8"?>
<manifest xmlns:android="http://schemas.android.com/apk/res/android"
    package="com.fpvout.digiview">

    <uses-feature android:name="android.hardware.usb.host" />

    <uses-permission android:name="android.permission.WAKE_LOCK" />

    <application
        android:allowBackup="false"
        android:icon="@mipmap/ic_launcher"
        android:label="@string/app_name"
        android:roundIcon="@mipmap/ic_launcher_round"
        android:supportsRtl="true"
        android:theme="@style/Theme.Digiview">
        <activity android:name=".tutorial.TutorialActivity"></activity>
        <activity
<<<<<<< HEAD
            android:name=".MainActivity"
            android:configChanges="orientation|keyboardHidden"
            android:screenOrientation="landscape">
=======
            android:launchMode="singleTask"
            android:name="com.fpvout.digiview.MainActivity"
            android:screenOrientation="sensorLandscape"
            android:configChanges="orientation|keyboardHidden">
>>>>>>> 7bf3b84c
            <intent-filter>
                <action android:name="android.intent.action.MAIN" />

                <category android:name="android.intent.category.LAUNCHER" />
            </intent-filter>
            <intent-filter>
                <action android:name="android.hardware.usb.action.USB_DEVICE_ATTACHED" />
                <action android:name="android.hardware.usb.action.USB_DEVICE_DETACHED" />
            </intent-filter>

            <meta-data
                android:name="android.hardware.usb.action.USB_DEVICE_ATTACHED"
                android:resource="@xml/device_filter" />
            <meta-data
                android:name="android.hardware.usb.action.USB_DEVICE_DETACHED"
                android:resource="@xml/device_filter" />
        </activity>
    </application>

</manifest><|MERGE_RESOLUTION|>--- conflicted
+++ resolved
@@ -15,16 +15,10 @@
         android:theme="@style/Theme.Digiview">
         <activity android:name=".tutorial.TutorialActivity"></activity>
         <activity
-<<<<<<< HEAD
-            android:name=".MainActivity"
-            android:configChanges="orientation|keyboardHidden"
-            android:screenOrientation="landscape">
-=======
             android:launchMode="singleTask"
             android:name="com.fpvout.digiview.MainActivity"
             android:screenOrientation="sensorLandscape"
             android:configChanges="orientation|keyboardHidden">
->>>>>>> 7bf3b84c
             <intent-filter>
                 <action android:name="android.intent.action.MAIN" />
 
