plugins {
    id 'com.android.application'
}

android {
    compileSdkVersion 30
    buildToolsVersion "30.0.3"

    defaultConfig {
        applicationId "com.fpvout.digiview"
        minSdkVersion 21
        targetSdkVersion 30
        versionCode 1
        versionName "1.0"

        testInstrumentationRunner "androidx.test.runner.AndroidJUnitRunner"
    }

    buildTypes {
        release {
            minifyEnabled false
            proguardFiles getDefaultProguardFile('proguard-android-optimize.txt'), 'proguard-rules.pro'
        }
    }

    compileOptions {
        sourceCompatibility JavaVersion.VERSION_1_8
        targetCompatibility JavaVersion.VERSION_1_8
    }
}

dependencies {

    implementation 'androidx.appcompat:appcompat:1.2.0'
    implementation 'com.google.android.material:material:1.3.0'
    implementation 'androidx.constraintlayout:constraintlayout:2.0.4'
    implementation 'com.google.android.exoplayer:exoplayer:2.13.3'
<<<<<<< HEAD
    implementation 'androidx.legacy:legacy-support-v4:1.0.0'
=======
    implementation 'io.sentry:sentry-android:4.3.0'
    implementation 'androidx.preference:preference:1.1.1'
>>>>>>> 3fa3ae06

    testImplementation 'junit:junit:4.+'
    androidTestImplementation 'androidx.test.ext:junit:1.1.2'
    androidTestImplementation 'androidx.test.espresso:espresso-core:3.3.0'
}<|MERGE_RESOLUTION|>--- conflicted
+++ resolved
@@ -35,12 +35,9 @@
     implementation 'com.google.android.material:material:1.3.0'
     implementation 'androidx.constraintlayout:constraintlayout:2.0.4'
     implementation 'com.google.android.exoplayer:exoplayer:2.13.3'
-<<<<<<< HEAD
     implementation 'androidx.legacy:legacy-support-v4:1.0.0'
-=======
     implementation 'io.sentry:sentry-android:4.3.0'
     implementation 'androidx.preference:preference:1.1.1'
->>>>>>> 3fa3ae06
 
     testImplementation 'junit:junit:4.+'
     androidTestImplementation 'androidx.test.ext:junit:1.1.2'
